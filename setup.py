"""
Copyright (c) 2024 by SageAttention team.

Licensed under the Apache License, Version 2.0 (the "License");
you may not use this file except in compliance with the License.
You may obtain a copy of the License at

    http://www.apache.org/licenses/LICENSE-2.0

Unless required by applicable law or agreed to in writing, software
distributed under the License is distributed on an "AS IS" BASIS,
WITHOUT WARRANTIES OR CONDITIONS OF ANY KIND, either express or implied.
See the License for the specific language governing permissions and
limitations under the License.
"""

import os
import subprocess
from packaging.version import parse, Version
from typing import List, Set
import warnings

from setuptools import setup, find_packages
import torch
from torch.utils.cpp_extension import BuildExtension, CUDAExtension, CUDA_HOME

# Supported NVIDIA GPU architectures.
SUPPORTED_ARCHS = {"8.0", "8.6", "8.7", "8.9", "9.0"}

# Compiler flags.
CXX_FLAGS = ["-g", "-O3", "-fopenmp", "-lgomp", "-std=c++17", "-DENABLE_BF16"]
NVCC_FLAGS = [
    "-O3",
    "-std=c++17",
    "-U__CUDA_NO_HALF_OPERATORS__",
    "-U__CUDA_NO_HALF_CONVERSIONS__",
    "--use_fast_math",
    "--threads=8",
    "-Xptxas=-v",
    "-diag-suppress=174", # suppress the specific warning
]

ABI = 1 if torch._C._GLIBCXX_USE_CXX11_ABI else 0
CXX_FLAGS += [f"-D_GLIBCXX_USE_CXX11_ABI={ABI}"]
NVCC_FLAGS += [f"-D_GLIBCXX_USE_CXX11_ABI={ABI}"]

if CUDA_HOME is None:
    raise RuntimeError(
        "Cannot find CUDA_HOME. CUDA must be available to build the package.")

def get_nvcc_cuda_version(cuda_dir: str) -> Version:
    """Get the CUDA version from nvcc.

    Adapted from https://github.com/NVIDIA/apex/blob/8b7a1ff183741dd8f9b87e7bafd04cfde99cea28/setup.py
    """
    nvcc_output = subprocess.check_output([cuda_dir + "/bin/nvcc", "-V"],
                                          universal_newlines=True)
    output = nvcc_output.split()
    release_idx = output.index("release") + 1
    nvcc_cuda_version = parse(output[release_idx].split(",")[0])
    return nvcc_cuda_version

def get_torch_arch_list() -> Set[str]:
    # TORCH_CUDA_ARCH_LIST can have one or more architectures,
    # e.g. "8.0" or "7.5,8.0,8.6+PTX". Here, the "8.6+PTX" option asks the
    # compiler to additionally include PTX code that can be runtime-compiled
    # and executed on the 8.6 or newer architectures. While the PTX code will
    # not give the best performance on the newer architectures, it provides
    # forward compatibility.
    env_arch_list = os.environ.get("TORCH_CUDA_ARCH_LIST", None)
    if env_arch_list is None:
        return set()

    # List are separated by ; or space.
    torch_arch_list = set(env_arch_list.replace(" ", ";").split(";"))
    if not torch_arch_list:
        return set()

    # Filter out the invalid architectures and print a warning.
    valid_archs = SUPPORTED_ARCHS.union({s + "+PTX" for s in SUPPORTED_ARCHS})
    arch_list = torch_arch_list.intersection(valid_archs)
    # If none of the specified architectures are valid, raise an error.
    if not arch_list:
        raise RuntimeError(
            "None of the CUDA architectures in `TORCH_CUDA_ARCH_LIST` env "
            f"variable ({env_arch_list}) is supported. "
            f"Supported CUDA architectures are: {valid_archs}.")
    invalid_arch_list = torch_arch_list - valid_archs
    if invalid_arch_list:
        warnings.warn(
            f"Unsupported CUDA architectures ({invalid_arch_list}) are "
            "excluded from the `TORCH_CUDA_ARCH_LIST` env variable "
            f"({env_arch_list}). Supported CUDA architectures are: "
            f"{valid_archs}.")
    return arch_list

# First, check the TORCH_CUDA_ARCH_LIST environment variable.
compute_capabilities = get_torch_arch_list()
if not compute_capabilities:
    # If TORCH_CUDA_ARCH_LIST is not defined or empty, target all available
    # GPUs on the current machine.
    device_count = torch.cuda.device_count()
    for i in range(device_count):
        major, minor = torch.cuda.get_device_capability(i)
        if major < 8:
            raise RuntimeError(
                "GPUs with compute capability below 8.0 are not supported.")
        compute_capabilities.add(f"{major}.{minor}")

nvcc_cuda_version = get_nvcc_cuda_version(CUDA_HOME)
if not compute_capabilities:
    raise RuntimeError("No GPUs found. Please specify the target GPU architectures or build on a machine with GPUs.")

# Validate the NVCC CUDA version.
if nvcc_cuda_version < Version("12.0"):
    raise RuntimeError("CUDA 12.0 or higher is required to build the package.")
if nvcc_cuda_version < Version("12.4"):
    if any(cc.startswith("8.9") for cc in compute_capabilities):
        raise RuntimeError(
            "CUDA 12.4 or higher is required for compute capability 8.9.")
    if any(cc.startswith("9.0") for cc in compute_capabilities):
        raise RuntimeError(
            "CUDA 12.4 or higher is required for compute capability 9.0.")

# Add target compute capabilities to NVCC flags.
for capability in compute_capabilities:
    num = capability[0] + capability[2]
    NVCC_FLAGS += ["-gencode", f"arch=compute_{num},code=sm_{num}"]
    if capability.endswith("+PTX"):
        NVCC_FLAGS += ["-gencode", f"arch=compute_{num},code=compute_{num}"]

ext_modules = []

# Attention kernels.
qattn_extension = CUDAExtension(
    name="sageattention._qattn",
    sources=[
        "csrc/qattn/pybind.cpp",
        "csrc/qattn/qk_int_sv_f16_per_warp_cuda.cu",
        "csrc/qattn/qk_int_sv_f8_per_warp_cuda.cu",
        "csrc/qattn/qk_int_sv_f16_per_warp_buffer_cuda.cu",
        "csrc/qattn/qk_int_sv_f8_per_warp_buffer_cuda.cu",
    ],
    extra_compile_args={
        "cxx": CXX_FLAGS,
        "nvcc": NVCC_FLAGS,
    },
)
ext_modules.append(qattn_extension)

# Fused kernels.
fused_extension = CUDAExtension(
    name="sageattention._fused",
    sources=["csrc/fused/pybind.cpp", "csrc/fused/fused.cu"],
    extra_compile_args={
        "cxx": CXX_FLAGS,
        "nvcc": NVCC_FLAGS,
    },
)
ext_modules.append(fused_extension)

setup(
    name='sageattention', 
<<<<<<< HEAD
    version='1.0.6',  
    author='Jintao Zhang, Haofeng Huang',
    author_email='jt-zhang6@gmail.com, huanghf22@mails.tsinghua.edu.cn', 
    packages=find_packages(),  
    description='Accurate and efficient 8-bit plug-and-play attention.',  
=======
    version='2.0.0',  
    author='SageAttention team',
    license='Apache 2.0 License',  
    description='Accurate and efficient plug-and-play low-bit attention.',  
>>>>>>> 36b807dc
    long_description=open('README.md').read(),  
    long_description_content_type='text/markdown', 
    url='https://github.com/thu-ml/SageAttention', 
    packages=find_packages(),
    python_requires='>=3.9',
    ext_modules=ext_modules,
    cmdclass={"build_ext": BuildExtension},
)<|MERGE_RESOLUTION|>--- conflicted
+++ resolved
@@ -161,18 +161,10 @@
 
 setup(
     name='sageattention', 
-<<<<<<< HEAD
-    version='1.0.6',  
-    author='Jintao Zhang, Haofeng Huang',
-    author_email='jt-zhang6@gmail.com, huanghf22@mails.tsinghua.edu.cn', 
-    packages=find_packages(),  
-    description='Accurate and efficient 8-bit plug-and-play attention.',  
-=======
     version='2.0.0',  
     author='SageAttention team',
     license='Apache 2.0 License',  
     description='Accurate and efficient plug-and-play low-bit attention.',  
->>>>>>> 36b807dc
     long_description=open('README.md').read(),  
     long_description_content_type='text/markdown', 
     url='https://github.com/thu-ml/SageAttention', 
